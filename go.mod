--- conflicted
+++ resolved
@@ -1,16 +1,17 @@
 module github.com/scottlaird/loupedeck
 
-go 1.16
+go 1.21
 
 require (
 	github.com/golang/freetype v0.0.0-20170609003504-e2365dfdc4a0
-<<<<<<< HEAD
-	github.com/gorilla/websocket v1.4.2
+	github.com/gorilla/websocket v1.5.0
 	go.bug.st/serial v1.6.0
-	golang.org/x/image v0.0.0-20210628002857-a66eb6448b8d
-=======
-	github.com/gorilla/websocket v1.5.0
 	golang.org/x/image v0.5.0
->>>>>>> b112b1ba
 	maze.io/x/pixel v0.1.5
+)
+
+require (
+	github.com/creack/goselect v0.1.2 // indirect
+	golang.org/x/sys v0.0.0-20220829200755-d48e67d00261 // indirect
+	golang.org/x/text v0.7.0 // indirect
 )